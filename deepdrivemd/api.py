import itertools
import logging
import sys
import time
from abc import ABC, abstractmethod
from collections import defaultdict
from datetime import datetime
from pathlib import Path
from queue import Queue
from threading import Semaphore, Event
from typing import Any, Dict, List

from colmena.models import Result
from colmena.queue import ColmenaQueues
from colmena.thinker import BaseThinker, agent, result_processor, event_responder
from pydantic import root_validator

from deepdrivemd.applications.openmm_simulation import (
    ContinueSimulation,
    MDSimulationInput,
    SimulationFromPDB,
    SimulationFromRestart,
)
from deepdrivemd.config import ApplicationSettings, BaseSettings, path_validator


class DeepDriveMDSettings(BaseSettings):
    experiment_name: str = "experiment"
    """Name of the experiment to label the run directory."""
    runs_dir: Path = Path("runs")
    """Main directory to organize all experiment run directories."""
    run_dir: Path
    """Path this particular experiment writes to (set automatically)."""
    redishost: str = "127.0.0.1"
    """Address at which the redis server can be reached."""
    redisport: int = 6379
    """Port on which redis is available."""
    input_pdb_dir: Path
    """Nested PDB input directory, e.g. pdb_dir/system1/system1.pdb, pdb_dir/system2/system2.pdb."""
    num_total_simulations: int
    """Number of simulations before signalling to stop (more simulations may be run)."""
    duration_sec: float = float("inf")
    """Maximum number of seconds to run workflow before signalling to stop (more time may elapse)."""
    num_workers: int
    """Number of workers available for executing simulations, training, and inference tasks.
    One worker is reserved for each training and inference task, the rest go to simulation."""
    simulations_per_train: int
    """Number of simulation results to use between model training tasks."""
    simulations_per_inference: int
    """Number of simulation results to use between inference tasks."""

    # Application settings
    simulation_settings: ApplicationSettings
    train_settings: ApplicationSettings
    inference_settings: ApplicationSettings

    def configure_logging(self) -> None:
        """Set up logging."""
        logging.basicConfig(
            format="%(asctime)s - %(name)s - %(levelname)s - %(message)s",
            level=logging.INFO,
            handlers=[
                logging.FileHandler(self.run_dir / "runtime.log"),
                logging.StreamHandler(sys.stdout),
            ],
        )

    @root_validator(pre=True)
    def create_output_dirs(cls, values: Dict[str, Any]) -> Dict[str, Any]:
        # Generate unique run path within run_dirs with a timestamp
        runs_dir = Path(values.get("runs_dir", "runs")).resolve()
        experiment_name = values.get("experiment_name", "experiment")
        timestamp = datetime.now().strftime("%d%m%y-%H%M%S")
        run_dir = runs_dir / f"{experiment_name}-{timestamp}"
        run_dir.mkdir(exist_ok=False, parents=True)
        values["run_dir"] = run_dir
        # Specify application output directories
        for name in ["simulation", "train", "inference"]:
            values[f"{name}_settings"]["output_dir"] = run_dir / name
        return values

    # validators
    _input_pdb_dir_exists = path_validator("input_pdb_dir")


class DoneCallback(ABC):
    @abstractmethod
    def workflow_finished(self, workflow: "DeepDriveMDWorkflow") -> bool:
        """Returns True, if workflow should terminate."""
        ...


class TimeoutDoneCallback(DoneCallback):
    def __init__(self, duration_sec: float) -> None:
        """Exit from DeepDriveMD after duration_sec seconds has elapsed.

        Parameters
        ----------
        duration_sec : float
            Seconds to run workflow for.
        """
        self.duration_sec = duration_sec
        self.start_time = time.time()

    def workflow_finished(self, workflow: "DeepDriveMDWorkflow") -> bool:
        elapsed_sec = time.time() - self.start_time
        return elapsed_sec > self.duration_sec


class SimulationCountDoneCallback(DoneCallback):
    def __init__(self, total_simulations: int) -> None:
        """Exit from DeepDriveMD after a certain number of simulations have finished.

        Parameters
        ----------
        total_simulations : int
            Total number of simulations to run.
        """
        self.total_simulations = total_simulations

    def workflow_finished(self, workflow: "DeepDriveMDWorkflow") -> bool:
        return workflow.task_counter["simulation"] >= self.total_simulations


class InferenceCountDoneCallback(DoneCallback):
    def __init__(self, total_inferences: int) -> None:
        """Exit from DeepDriveMD after a certain number of inference tasks have finished.

        Parameters
        ----------
        total_inferences : int
            Total number of inference tasks to run.
        """
        self.total_inferences = total_inferences

    def workflow_finished(self, workflow: "DeepDriveMDWorkflow") -> bool:
        return workflow.task_counter["inference"] >= self.total_inferences


# TODO: Generalize typing to remove explicit dependence on OpenMM simulation


class DeepDriveMDWorkflow(BaseThinker):
    def __init__(
        self,
        queue: ColmenaQueues,
        result_dir: Path,
        input_pdb_dir: Path,
        num_workers: int,
        done_callbacks: List[DoneCallback],
    ) -> None:
        """
        Parameters
        ----------
        queue:
            Queue used to communicate with the task server
        result_dir:
            Directory in which to store outputs
        input_pdb_dir:
            Directory holding initial starting structures
        num_workers:
            Number of workers available for executing simulations, training,
            and inference tasks. One worker is reserved for each training
            and inference task, the rest go to simulation.
        done_callbacks:
            Callbacks that can trigger a run to end
        """
        super().__init__(queue)

        result_dir.mkdir(exist_ok=True)
        self.result_dir = result_dir
        self.input_pdb_dir = input_pdb_dir
        self.num_workers = num_workers

        # Keep track of the workflow state
        self.simulations_completed = 0

        # Number of times a given task has been submitted
        self.task_counter = defaultdict(int)
        self.done_callbacks = done_callbacks

        # Communicate information between agents
        self.simulation_input_queue: Queue[SimulationFromRestart] = Queue()
        self.simulation_govenor = Semaphore()
        self.run_training = Event()
        self.run_inference = Event()

    def log_result(self, result: Result, topic: str) -> None:
        """Write a JSON result per line of the output file."""
        with open(self.result_dir / f"{topic}.json", "a") as f:
            print(result.json(exclude={"inputs", "value"}), file=f)

    def submit_task(self, inputs: BaseSettings, topic: str) -> None:
        self.queues.send_inputs(
            inputs, method=f"run_{topic}", topic=topic, keep_inputs=False
        )
        self.task_counter[topic] += 1

    @agent
    def main_loop(self) -> None:
        while not self.done.is_set():
            for callback in self.done_callbacks:
                if callback.workflow_finished(self):
                    self.logger.info("Exiting DeepDriveMD")
                    self.done.set()
                    return
            time.sleep(1)

    @agent(startup=True)
    def start_simulations(self) -> None:
        """Launch a first batch of simulations"""

        # TODO: We could generalize this further by simply passing a list of
        # simulation input directories for which the simlulation app is
        # responsible for parsing files from. This would help to support
        # simulation engines that don't use pdb files as input.

        # Collect initial PDB files, assumes they are in nested subdirectories,
        # e.g., pdb_dir/system1/system1.pdb, pdb_dir/system2/system2.pdb.
        # This allows us to put topology files in the same subdirectory as the
        # PDB file, which is parsed below.
        initial_pdbs = itertools.cycle(self.input_pdb_dir.glob("**/*.pdb"))

        # We cycle around the input PDBs, for instance if there is only a single PDB file,
        # we start all the tasks using it. If there are two input PDBs, we alternate them
        # between task submissions.
        for _ in range(self.num_workers - 2):
            # TODO: Clean up this API so that it works for a generalized simulation engine
            simulation_start = SimulationFromPDB(pdb_file=next(initial_pdbs))
            inputs = MDSimulationInput(simulation_start=simulation_start)
            self.submit_task(inputs, "simulation")

    @result_processor(topic="simulation")
    def process_simulation_result(self, result: Result) -> None:
        """Receive a training result and then submit new tasks

        Will always submit a new simulation tasks and an inference or training
        if the :meth:`handle_simulation_output` sets the appropriate flags."""
        # Log simulation job results
        self.log_result(result, "simulation")
        if not result.success:
            return self.logger.warning("Bad simulation result")  # TODO (wardlt): Should we submit a new simulation if one fails?
        self.simulations_completed += 1

        # This function is running an implicit while-true loop
        # we need to break out if the done flag has been sent,
<<<<<<< HEAD
        # otherwise it will continue a new simulation even if
        # the train and inference agents have both exited.
=======
        # otherwise it will submit a new simulation.
>>>>>>> d9743694
        if self.done.is_set():
            return

        # Select a method to start another simulation. If AI inference
        # is currently adding new restart points to the queue, we block
        # until it has finished so we can use the latest information.
        with self.simulation_govenor:
            if not self.simulation_input_queue.empty():
                # If the AI inference has selected restart points, use those
                simulation_start = self.simulation_input_queue.get()
            else:
                # Otherwise, continue an existing simulation
                simulation_start = ContinueSimulation()

        # Submit another simulation as soon as the previous one finishes
        # to keep utilization high
        inputs = MDSimulationInput(simulation_start=simulation_start)
        self.submit_task(inputs, "simulation")

        # Parse simulation output values
        output: BaseSettings = result.value

        # Result should be used to train the model and infer new restart points
        self.handle_simulation_output(output)

    @event_responder(event_name="run_training")  # TODO (wardlt): We can have this event_responder allocate resources away from simulation if desired.
    def perform_training(self) -> None:
        self.logger.info('Started training process')

        # Send in a training task
        self.train()

        # Wait for the result to complete
        result = self.queues.get_result(topic='train')
        self.logger.info('Received training result')

        self.log_result(result, "train")
        if not result.success:
            return self.logger.warning("Bad train result")

        # Process the training output
        output: BaseSettings = result.value
        self.handle_train_output(output)
        self.logger.info('Training process is complete')

    @event_responder(event_name="run_inference")  # TODO (wardlt): We can have this event_responder allocate resources away from simulation if desired.
    def perform_inference(self) -> None:
        self.logger.info('Started inference process')

        # Send in an inference task
        self.inference()

        # Wait for the result to complete
        result = self.queues.get_result(topic='inference')
        self.logger.info('Received inference result')

        self.log_result(result, "inference")
        if not result.success:
            return self.logger.warning("Bad inference result")

        output: BaseSettings = result.value
        self.handle_inference_output(output)
        self.logger.info('Inference process is complete')

    @abstractmethod
    def train(self) -> None:
        """Start a training task.

        Must call :meth:`submit_task` with ``topic='train'``"""
        ...

    @abstractmethod
    def inference(self) -> None:
        """Start an inference task

        Must call a :meth:`submit_task` with ``topic='infer'``"""
        ...

    @abstractmethod
    def handle_simulation_output(self, result: BaseSettings):
        """Stores a simulation result in the training set and define new inference tasks

        Should call ``self.run_training.set()``

        Parameters
        ----------
        result:
            Result to be processed
        """
        ...

    @abstractmethod
    def handle_train_output(self, output: BaseSettings) -> None:
        """Use the output from a training run to update the model"""
        ...

    @abstractmethod
    def handle_inference_output(self, output: BaseSettings) -> None:
        """Use the output from an inference run to update the list of available simulations"""
        ...<|MERGE_RESOLUTION|>--- conflicted
+++ resolved
@@ -244,12 +244,7 @@
 
         # This function is running an implicit while-true loop
         # we need to break out if the done flag has been sent,
-<<<<<<< HEAD
-        # otherwise it will continue a new simulation even if
-        # the train and inference agents have both exited.
-=======
         # otherwise it will submit a new simulation.
->>>>>>> d9743694
         if self.done.is_set():
             return
 
